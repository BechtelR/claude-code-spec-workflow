export function getSpecCreateCommand(): string {
  return `# Spec Create Command

Create a new feature specification following the complete spec-driven workflow.

## Usage
\`\`\`
/spec-create <feature-name> [description]
\`\`\`

## Workflow Philosophy

You are an AI assistant that specializes in spec-driven development. Your role is to guide users through a systematic approach to feature development that ensures quality, maintainability, and completeness.

### Core Principles
- **Structured Development**: Follow the sequential phases without skipping steps
- **User Approval Required**: Each phase must be explicitly approved before proceeding
- **Atomic Implementation**: Execute one task at a time during implementation
- **Requirement Traceability**: All tasks must reference specific requirements
- **Test-Driven Focus**: Prioritize testing and validation throughout

## Complete Workflow Sequence

**CRITICAL**: Follow this exact sequence - do NOT skip steps:

1. **Requirements Phase** (Phase 1)
   - Create requirements.md using template
   - Get user approval
   - Proceed to design phase

2. **Design Phase** (Phase 2)
   - Create design.md using template
   - Get user approval
   - Proceed to tasks phase

3. **Tasks Phase** (Phase 3)
   - Create tasks.md using template
   - Get user approval
   - **Ask user if they want task commands generated** (yes/no)
   - If yes: run \`npx @pimzino/claude-code-spec-workflow@latest generate-task-commands {spec-name}\`

4. **Implementation Phase** (Phase 4)
   - Use generated task commands or execute tasks individually

## Instructions

You are helping create a new feature specification through the complete workflow. Follow these phases sequentially:

**WORKFLOW SEQUENCE**: Requirements → Design → Tasks → Generate Commands
**DO NOT** run task command generation until all phases are complete and approved.

### Initial Setup

1. **Create Directory Structure**
   - Create \`.claude/specs/{feature-name}/\` directory
   - Initialize empty requirements.md, design.md, and tasks.md files

2. **Load Context Documents**
   - Look for .claude/steering/product.md (product vision and goals)
   - Look for .claude/steering/tech.md (technical standards and patterns)
   - Look for .claude/steering/structure.md (project structure conventions)
   - Load available steering documents to guide the entire workflow

3. **Analyze Existing Codebase** (BEFORE starting any phase)
   - **Search for similar features**: Look for existing patterns relevant to the new feature
   - **Identify reusable components**: Find utilities, services, hooks, or modules that can be leveraged
   - **Review architecture patterns**: Understand current project structure, naming conventions, and design patterns
   - **Cross-reference with steering documents**: Ensure findings align with documented standards
   - **Find integration points**: Locate where new feature will connect with existing systems
   - **Document findings**: Note what can be reused vs. what needs to be built from scratch

## PHASE 1: Requirements Creation

**Template to Follow**: Use the exact structure from \`.claude/templates/requirements-template.md\`

### Requirements Process
1. **Generate Requirements Document**
   - Use the requirements template structure precisely
   - **Align with product.md**: Ensure requirements support the product vision and goals
   - Create user stories in "As a [role], I want [feature], so that [benefit]" format
   - Write acceptance criteria in EARS format (WHEN/IF/THEN statements)
   - Consider edge cases and technical constraints
   - **Reference steering documents**: Note how requirements align with product vision

### Requirements Template Usage
- **Read and follow**: \`.claude/templates/requirements-template.md\`
- **Use exact structure**: Follow all sections and formatting from the template
- **Include all sections**: Don't omit any required template sections

### Requirements Validation and Approval
- **Automatic Validation (if agent available)**: FIRST use the \`spec-requirements-validator\` agent to validate the requirements:

\`\`\`
Use the spec-requirements-validator agent to validate the requirements document for the {feature-name} specification.

The agent should:
1. Read the requirements document from .claude/specs/{feature-name}/requirements.md
2. Validate against all quality criteria (structure, user stories, acceptance criteria, etc.)
3. Check alignment with steering documents (product.md, tech.md, structure.md)
4. Provide specific feedback and improvement suggestions
5. Rate the overall quality as PASS, NEEDS_IMPROVEMENT, or MAJOR_ISSUES

If validation fails, use the feedback to improve the requirements before presenting to the user.
\`\`\`

- **If validation agent not available**: Review the requirements manually against template criteria first
- **Only present to user after validation passes or improvements are made**
- **Present the validated requirements document with codebase analysis summary**
- Ask: "Do the requirements look good? If so, we can move on to the design phase."
- **CRITICAL**: Wait for explicit approval before proceeding to Phase 2
- Accept only clear affirmative responses: "yes", "approved", "looks good", etc.
- If user provides feedback, make revisions and ask for approval again

## PHASE 2: Design Creation

**Template to Follow**: Use the exact structure from \`.claude/templates/design-template.md\`

### Design Process
1. **Load Previous Phase**
   - Ensure requirements.md exists and is approved
   - Load requirements document for context

2. **Codebase Research** (MANDATORY)
   - **Map existing patterns**: Identify data models, API patterns, component structures
   - **Cross-reference with tech.md**: Ensure patterns align with documented technical standards
   - **Catalog reusable utilities**: Find validation functions, helpers, middleware, hooks
   - **Document architectural decisions**: Note existing tech stack, state management, routing patterns
   - **Verify against structure.md**: Ensure file organization follows project conventions
   - **Identify integration points**: Map how new feature connects to existing auth, database, APIs

3. **Create Design Document**
   - Use the design template structure precisely
   - **Build on existing patterns** rather than creating new ones
   - **Follow tech.md standards**: Ensure design adheres to documented technical guidelines
   - **Respect structure.md conventions**: Organize components according to project structure
   - **Include Mermaid diagrams** for visual representation
   - **Define clear interfaces** that integrate with existing systems

### Design Template Usage
- **Read and follow**: \`.claude/templates/design-template.md\`
- **Use exact structure**: Follow all sections and formatting from the template
- **Include Mermaid diagrams**: Add visual representations as shown in template

### Design Validation and Approval
- **Automatic Validation (if agent available)**: FIRST use the \`spec-design-validator\` agent to validate the design:

\`\`\`
Use the spec-design-validator agent to validate the design document for the {feature-name} specification.

The agent should:
1. Read the design document from .claude/specs/{feature-name}/design.md
2. Read the requirements document for context
3. Validate technical soundness, architecture quality, and completeness
4. Check alignment with tech.md standards and structure.md conventions
5. Verify proper leverage of existing code and integration points
6. Rate the overall quality as PASS, NEEDS_IMPROVEMENT, or MAJOR_ISSUES

If validation fails, use the feedback to improve the design before presenting to the user.
\`\`\`

- **If validation agent not available**: Review the design manually against architectural best practices first
- **Only present to user after validation passes or improvements are made**
- **Present the validated design document** with code reuse highlights and steering document alignment
- Ask: "Does the design look good? If so, we can move on to the implementation planning."
- **CRITICAL**: Wait for explicit approval before proceeding to Phase 3

## PHASE 3: Tasks Creation

**Template to Follow**: Use the exact structure from \`.claude/templates/tasks-template.md\`

### Task Planning Process
1. **Load Previous Phases**
   - Ensure design.md exists and is approved
   - Load both requirements.md and design.md for complete context

2. **Generate Atomic Task List**
   - Break design into atomic, executable coding tasks following these criteria:
   
   **Atomic Task Requirements**:
   - **File Scope**: Each task touches 1-3 related files maximum
   - **Time Boxing**: Completable in 15-30 minutes by an experienced developer
   - **Single Purpose**: One testable outcome per task
   - **Specific Files**: Must specify exact files to create/modify
   - **Agent-Friendly**: Clear input/output with minimal context switching
   
   **Task Granularity Examples**:
   - BAD: "Implement authentication system"
   - GOOD: "Create User model in models/user.py with email/password fields"
   - BAD: "Add user management features" 
   - GOOD: "Add password hashing utility in utils/auth.py using bcrypt"
   
   **Implementation Guidelines**:
   - **Follow structure.md**: Ensure tasks respect project file organization
   - **Prioritize extending/adapting existing code** over building from scratch
   - Use checkbox format with numbered hierarchy
   - Each task should reference specific requirements AND existing code to leverage
   - Focus ONLY on coding tasks (no deployment, user testing, etc.)
   - Break large concepts into file-level operations

### Task Template Usage
- **Read and follow**: \`.claude/templates/tasks-template.md\`
- **Use exact structure**: Follow all sections and formatting from the template
- **Use checkbox format**: Follow the exact task format with requirement references

### Task Validation and Approval
- **Automatic Validation (if agent available)**: FIRST use the \`spec-task-validator\` agent to validate the tasks:

\`\`\`
Use the spec-task-validator agent to validate the task breakdown for the {feature-name} specification.

The agent should:
1. Read the tasks document from .claude/specs/{feature-name}/tasks.md
2. Read requirements.md and design.md for context
3. Validate each task against atomicity criteria (file scope, time boxing, single purpose)
4. Check for agent-friendly formatting and clear specifications
5. Verify requirement references and leverage information are accurate
6. Rate the overall quality as PASS, NEEDS_IMPROVEMENT, or MAJOR_ISSUES

If validation fails, use the feedback to break down tasks further and improve atomicity before presenting to the user.
\`\`\`

- **If validation agent not available**: Self-validate each task against atomic criteria first:
  - Does each task specify exact files to modify/create?
  - Can each task be completed in 15-30 minutes?
  - Does each task have a single, testable outcome?
  - Are any tasks still too broad (>100 characters description)?
- **If validation fails**: Break down broad tasks further before presenting
- **Only present to user after validation passes or improvements are made**
- **Present the validated task list**
- Ask: "Do the tasks look good? Each task should be atomic and agent-friendly."
- **CRITICAL**: Wait for explicit approval before proceeding
- **AFTER APPROVAL**: Ask "Would you like me to generate individual task commands for easier execution? (yes/no)"
- **IF YES**: Execute \`npx @pimzino/claude-code-spec-workflow@latest generate-task-commands {feature-name}\`
- **IF NO**: Continue with traditional task execution approach

## Critical Workflow Rules

### Universal Rules
- **Only create ONE spec at a time**
- **Always use kebab-case for feature names**
- **MANDATORY**: Always analyze existing codebase before starting any phase
- **Follow exact template structures** from the specified template files
- **Do not proceed without explicit user approval** between phases
- **Do not skip phases** - complete Requirements → Design → Tasks → Commands sequence

### Approval Requirements
- **NEVER** proceed to the next phase without explicit user approval
- Accept only clear affirmative responses: "yes", "approved", "looks good", etc.
- If user provides feedback, make revisions and ask for approval again
- Continue revision cycle until explicit approval is received

### Template Usage
- **Requirements**: Must follow \`.claude/templates/requirements-template.md\` structure exactly
- **Design**: Must follow \`.claude/templates/design-template.md\` structure exactly  
- **Tasks**: Must follow \`.claude/templates/tasks-template.md\` structure exactly
- **Include all template sections** - do not omit any required sections

### Task Command Generation
- **ONLY** ask about task command generation AFTER tasks.md is approved
- **Use NPX command**: \`npx @pimzino/claude-code-spec-workflow@latest generate-task-commands {feature-name}\`
- **User choice**: Always ask the user if they want task commands generated (yes/no)
- **Restart requirement**: Inform user to restart Claude Code for new commands to be visible

## Error Handling

If issues arise during the workflow:
- **Requirements unclear**: Ask targeted questions to clarify
- **Design too complex**: Suggest breaking into smaller components  
- **Tasks too broad**: Break into smaller, more atomic tasks
- **Implementation blocked**: Document the blocker and suggest alternatives
- **Template not found**: Inform user that templates should be generated during setup

## Success Criteria

A successful spec workflow completion includes:
- [x] Complete requirements with user stories and acceptance criteria (using requirements template)
- [x] Comprehensive design with architecture and components (using design template)
- [x] Detailed task breakdown with requirement references (using tasks template)
- [x] All phases explicitly approved by user before proceeding
- [x] Task commands generated (if user chooses)
- [x] Ready for implementation phase

## Example Usage
\`\`\`
/spec-create user-authentication "Allow users to sign up and log in securely"
\`\`\`

## Implementation Phase
After completing all phases and generating task commands, Display the following information to the user:
0. **RESTART Claude Code** for new commands to be visible
1. **Use individual task commands**: \`/user-authentication-task-1\`, \`/user-authentication-task-2\`, etc.
2. **Or use spec-execute**: Execute tasks individually as needed
3. **Track progress**: Use \`/spec-status user-authentication\` to monitor progress
`;
}

export function getSpecExecuteCommand(): string {
  return `# Spec Execute Command

Execute specific tasks from the approved task list.

## Usage
\`\`\`
/spec-execute [task-id] [feature-name]
\`\`\`

## Phase Overview
**Your Role**: Execute tasks systematically with validation

This is Phase 4 of the spec workflow. Your goal is to implement individual tasks from the approved task list, one at a time.

## Instructions

**Agent-Based Execution (Recommended)**: If the \`spec-task-executor\` agent is available, use it for optimal task implementation:

\`\`\`
Use the spec-task-executor agent to implement the specified task for the {feature-name} specification.

The agent should:
1. Load all specification context from .claude/specs/{feature-name}/
2. Load steering documents from .claude/steering/ (if available)  
3. Implement ONLY the specified task
4. Follow all project conventions and leverage existing code
5. Mark the task as complete in tasks.md
6. Provide a completion summary

Context files to load:
- .claude/specs/{feature-name}/requirements.md
- .claude/specs/{feature-name}/design.md
- .claude/specs/{feature-name}/tasks.md  
- .claude/steering/product.md (if exists)
- .claude/steering/tech.md (if exists)
- .claude/steering/structure.md (if exists)

Task to implement: {task-id}
\`\`\`

**Manual Execution (Fallback)**: If the agent is not available, follow this process:

1. **Prerequisites**
   - Ensure tasks.md exists and is approved
   - Load the spec documents from \`.claude/specs/{feature-name}/\`:
     - Load \`.claude/specs/{feature-name}/requirements.md\` for feature requirements
     - Load \`.claude/specs/{feature-name}/design.md\` for technical design
     - Load \`.claude/specs/{feature-name}/tasks.md\` for the complete task list
   - **Load all steering documents** (if available): 
     - Load .claude/steering/product.md for product context
     - Load .claude/steering/tech.md for technical patterns
     - Load .claude/steering/structure.md for project conventions
   - Identify the specific task to execute

2. **Process**
   1. Load spec documents from \`.claude/specs/{feature-name}/\` directory:
      - Load requirements.md, design.md, and tasks.md for complete context
   2. Execute ONLY the specified task (never multiple tasks)
   3. Implement following existing code patterns and conventions
   4. Validate implementation against referenced requirements
   5. Run tests and checks if applicable
   6. **CRITICAL**: Mark task as complete by changing [ ] to [x] in tasks.md
   7. Confirm task completion status to user
   8. **CRITICAL**: Stop and wait for user review before proceeding

3. **Task Execution**
   - Focus on ONE task at a time
   - If task has sub-tasks, start with those
   - Follow the implementation details from design.md
   - Verify against requirements specified in the task

4. **Implementation Guidelines**
   - Write clean, maintainable code
   - **Follow steering documents**: Adhere to patterns in tech.md and conventions in structure.md
   - Follow existing code patterns and conventions
   - Include appropriate error handling
   - Add unit tests where specified
   - Document complex logic

5. **Validation**
   - Verify implementation meets acceptance criteria
   - Run tests if they exist
   - Check for lint/type errors
   - Ensure integration with existing code

<<<<<<< HEAD
5. **Completion**
   - **CRITICAL**: Mark task as complete in tasks.md by changing [ ] to [x]
   - Remove the \`_In Progress:\` marker from the completed task
   - Find the next incomplete task ([ ]) and add \`_In Progress: Ready to start\` to it
   - Update execution log with completion details
   - Report which task is now marked as in progress
   - Stop and wait for user review
   - DO NOT automatically proceed to implement the next task
   - Confirm task completion status to user
=======
6. **Task Completion Protocol**
When completing any task during \`/spec-execute\`:
   1. **Update tasks.md**: Change task status from \`- [ ]\` to \`- [x]\`
   2. **Confirm to user**: State clearly "Task X has been marked as complete"
   3. **Stop execution**: Do not proceed to next task automatically
   4. **Wait for instruction**: Let user decide next steps

## Critical Workflow Rules

### Task Execution
- **ONLY** execute one task at a time during implementation
- **CRITICAL**: Mark completed tasks as [x] in tasks.md before stopping
- **ALWAYS** stop after completing a task
- **NEVER** automatically proceed to the next task
- **MUST** wait for user to request next task execution
- **CONFIRM** task completion status to user

### Requirement References
- **ALL** tasks must reference specific requirements using _Requirements: X.Y_ format
- **ENSURE** traceability from requirements through design to implementation
- **VALIDATE** implementations against referenced requirements
>>>>>>> b3388c20

## Task Selection
If no task-id specified:
- Look at tasks.md for the spec
- Recommend the next pending task
- Ask user to confirm before proceeding

If no feature-name specified:
- Check \`.claude/specs/\` directory for available specs
- If only one spec exists, use it
- If multiple specs exist, ask user which one to use
- Display error if no specs are found

## Examples
\`\`\`
/spec-execute 1 user-authentication
/spec-execute 2.1 user-authentication
\`\`\`

## Important Rules
- Only execute ONE task at a time
- **ALWAYS** mark completed tasks as [x] in tasks.md
- **ALWAYS** remove \`_In Progress:\` from completed task and add it to the next incomplete task
- Always stop after completing a task
- Wait for user approval before continuing
- Never skip tasks or jump ahead
- Report which task is now in progress (if any)
- Confirm task completion status to user

## Next Steps
After task completion, you can:
- Review the implementation
- Run tests if applicable
- Execute the next task using \`/spec-execute [next-task-id]\`
- Check overall progress with \`/spec-status {feature-name}\`
`;
}

export function getSpecStatusCommand(): string {
  return `# Spec Status Command

Show current status of all specs or a specific spec.

## Usage
\`\`\`
/spec-status [feature-name]
\`\`\`

## Instructions
Display the current status of spec workflows.

1. **If no feature-name provided:**
   - List all specs in \`.claude/specs/\` directory
   - Show current phase for each spec
   - Display completion status

2. **If feature-name provided:**
   - Show detailed status for that spec
   - Display current workflow phase
   - Show completed vs pending tasks
   - List next recommended actions

3. **Status Information:**
   - Requirements: [Complete/In Progress/Pending]
   - Design: [Complete/In Progress/Pending]
   - Tasks: [Complete/In Progress/Pending]
   - Implementation: [X/Y tasks complete]

4. **Output Format:**
   \`\`\`
   Spec: user-authentication
   Phase: Implementation
   Progress: Requirements ✅ | Design ✅ | Tasks ✅
   Implementation: 3/8 tasks complete
   Next: Execute task 4 - "Implement password validation"
   \`\`\`

## Workflow Phases
- **Requirements**: Gathering and documenting requirements
- **Design**: Creating technical design and architecture
- **Tasks**: Breaking down into implementation tasks
- **Implementation**: Executing individual tasks
- **Complete**: All tasks finished and integrated
`;
}

export function getSpecListCommand(): string {
  return `# Spec List Command

List all specs in the current project.

## Usage
\`\`\`
/spec-list
\`\`\`

## Instructions
Display a comprehensive list of all specs in the project.

1. **Scan Directory**
   - Look in \`.claude/specs/\` directory
   - Find all spec directories
   - Check for required files (requirements.md, design.md, tasks.md)

2. **Display Information**
   - Feature name
   - Current phase
   - Completion status
   - Last modified date
   - Brief description from requirements

3. **Output Format**
   \`\`\`
   📋 Project Specs Overview

   1. user-authentication (Complete)
      Phase: Implementation (7/8 tasks)
      Last updated: 2025-01-15

   2. data-export (In Progress)
      Phase: Design
      Last updated: 2025-01-14

   3. notification-system (Planning)
      Phase: Requirements
      Last updated: 2025-01-13
   \`\`\`

4. **Additional Actions**
   - Show total spec count
   - Highlight specs needing attention
   - Suggest next actions for each spec
`;
}

export function getSpecSteeringSetupCommand(): string {
  return `# Spec Steering Setup Command

Create or update steering documents that provide persistent project context.

## Usage
\`\`\`
/spec-steering-setup
\`\`\`

## Instructions
You are helping set up steering documents that will guide all future spec development. These documents provide persistent context about the product vision, technology stack, and project structure.

## Process

1. **Check for Existing Steering Documents**
   - Look for \`.claude/steering/\` directory
   - Check for existing product.md, tech.md, structure.md files
   - If they exist, load and display current content

2. **Analyze the Project**
   - Review the codebase to understand:
     - Project type and purpose
     - Technology stack in use
     - Directory structure and patterns
     - Coding conventions
     - Existing features and functionality
   - Look for:
     - package.json, requirements.txt, go.mod, etc.
     - README files
     - Configuration files
     - Source code structure

3. **Present Inferred Details**
   - Show the user what you've learned about:
     - **Product**: Purpose, features, target users
     - **Technology**: Frameworks, libraries, tools
     - **Structure**: File organization, naming conventions
   - Format as:
     \`\`\`
     Based on my analysis, here's what I've inferred:
     
     **Product Details:**
     - [Inferred detail 1]
     - [Inferred detail 2]
     
     **Technology Stack:**
     - [Inferred tech 1]
     - [Inferred tech 2]
     
     **Project Structure:**
     - [Inferred pattern 1]
     - [Inferred pattern 2]
     \`\`\`
   - Ask: "Do these inferred details look correct? Please let me know which ones to keep or discard."

4. **Gather Missing Information**
   - Based on user feedback, identify gaps
   - Ask targeted questions to fill in missing details:
     
     **Product Questions:**
     - What is the main problem this product solves?
     - Who are the primary users?
     - What are the key business objectives?
     - What metrics define success?
     
     **Technology Questions:**
     - Are there any technical constraints or requirements?
     - What third-party services are integrated?
     - What are the performance requirements?
     
     **Structure Questions:**
     - Are there specific coding standards to follow?
     - How should new features be organized?
     - What are the testing requirements?

5. **Generate Steering Documents**
   - Create \`.claude/steering/\` directory if it doesn't exist
   - Generate three files based on templates and gathered information:
     
     **product.md**: Product vision, users, features, objectives
     **tech.md**: Technology stack, tools, constraints, decisions
     **structure.md**: File organization, naming conventions, patterns

6. **Review and Confirm**
   - Present the generated documents to the user
   - Ask for final approval before saving
   - Make any requested adjustments

## Important Notes

- **Steering documents are persistent** - they will be referenced in all future spec commands
- **Keep documents focused** - each should cover its specific domain
- **Update regularly** - steering docs should evolve with the project
- **Never include sensitive data** - no passwords, API keys, or credentials

## Example Flow

1. Analyze project and find it's a React/TypeScript app
2. Present inferred details about the e-commerce platform
3. User confirms most details but clarifies target market
4. Ask about performance requirements and third-party services
5. Generate steering documents with all gathered information
6. User reviews and approves the documents
7. Save to \`.claude/steering/\` directory

## Next Steps
After steering documents are created, they will automatically be referenced during:
- \`/spec-create\` - Align requirements with product vision
- \`/spec-design\` - Follow established tech patterns
- \`/spec-tasks\` - Use correct file organization
- \`/spec-execute\` - Implement following all conventions
`;
}

export function getBugCreateCommand(): string {
  return `# Bug Create Command

Initialize a new bug fix workflow for tracking and resolving bugs.

## Usage
\`\`\`
/bug-create <bug-name> [description]
\`\`\`

## Workflow Overview

This is the **streamlined bug fix workflow** - a lighter alternative to the full spec workflow for addressing bugs and issues.

### Bug Fix Phases
1. **Report Phase** (This command) - Document the bug
2. **Analysis Phase** (\`/bug-analyze\`) - Investigate root cause
3. **Fix Phase** (\`/bug-fix\`) - Implement solution
4. **Verification Phase** (\`/bug-verify\`) - Confirm resolution

## Instructions

You are helping create a new bug fix workflow. This is designed for smaller fixes that don't need the full spec workflow overhead.

1. **Create Directory Structure**
   - Create \`.claude/bugs/{bug-name}/\` directory
   - Initialize report.md, analysis.md, and verification.md files

2. **Load Context** (if available)
   - Check for .claude/steering/tech.md for technical context
   - Check for .claude/steering/structure.md for project patterns
   - Load available steering documents to understand project context

3. **Gather Bug Information**
   - Take the bug name and optional description
   - Guide user through bug report creation
   - Use structured format for consistency

4. **Generate Bug Report**
   - **Template to Follow**: Use the exact structure from \`.claude/templates/bug-report-template.md\`
   - **Read and follow**: Load the template and follow all sections precisely
   - Create detailed bug description following the template structure

## Template Usage
- **Follow exact structure**: Use \`.claude/templates/bug-report-template.md\` precisely
- **Include all sections**: Don't omit any required template sections
- **Structured format**: Follow the template's format for consistency

5. **Request User Input**
   - Ask for bug details if not provided in description
   - Guide through each section of the bug report
   - Ensure all required information is captured

6. **Save and Proceed**
   - Save the completed bug report to report.md
   - Ask: "Is this bug report accurate? If so, we can move on to the analysis."
   - Wait for explicit approval before proceeding

## Key Differences from Spec Workflow

- **Faster**: No requirements/design phases
- **Targeted**: Focus on fixing existing functionality
- **Streamlined**: 4 phases instead of detailed workflow
- **Practical**: Direct from problem to solution

## Rules

- Only create ONE bug fix at a time
- Always use kebab-case for bug names
- Must analyze existing codebase during investigation
- Follow existing project patterns and conventions
- Do not proceed without user approval between phases

## Error Handling

If issues arise during the workflow:
- **Bug unclear**: Ask targeted questions to clarify
- **Too complex**: Suggest breaking into smaller bugs or using spec workflow
- **Reproduction blocked**: Document blockers and suggest alternatives

## Example
\`\`\`
/bug-create login-timeout "Users getting logged out too quickly"
\`\`\`

## Next Steps
After bug report approval, proceed to \`/bug-analyze\` phase.
`;
}

export function getBugAnalyzeCommand(): string {
  return `# Bug Analyze Command

Investigate and analyze the root cause of a reported bug.

## Usage
\`\`\`
/bug-analyze [bug-name]
\`\`\`

## Phase Overview
**Your Role**: Investigate the bug and identify the root cause

This is Phase 2 of the bug fix workflow. Your goal is to understand why the bug is happening and plan the fix approach.

## Instructions

You are working on the analysis phase of the bug fix workflow.

1. **Prerequisites**
   - Ensure report.md exists and is complete
   - Load the bug report for context
   - **Load steering documents**: 
     - Check for .claude/steering/tech.md for technical patterns
     - Check for .claude/steering/structure.md for project organization
   - Understand the reported issue completely

2. **Investigation Process**
   1. **Code Investigation**
      - Search codebase for relevant functionality
      - Identify files, functions, and components involved
      - Map data flow and identify potential failure points
      - Look for similar issues or patterns

   2. **Root Cause Analysis**
      - Determine the underlying cause of the bug
      - Identify contributing factors
      - Understand why existing tests didn't catch this
      - Assess impact and risks

   3. **Solution Planning**
      - Design fix strategy
      - Consider alternative approaches
      - Plan testing approach
      - Identify potential risks

3. **Create Analysis Document**
   - **Template to Follow**: Use the exact structure from \`.claude/templates/bug-analysis-template.md\`
   - **Read and follow**: Load the template and follow all sections precisely
   - Document investigation findings following the template structure

## Template Usage
- **Follow exact structure**: Use \`.claude/templates/bug-analysis-template.md\` precisely
- **Include all sections**: Don't omit any required template sections
- **Detailed analysis**: Follow the template's format for comprehensive investigation

4. **Investigation Guidelines**
   - **Follow tech.md standards**: Understand existing patterns before proposing changes
   - **Respect structure.md**: Know where fixes should be placed
   - **Search thoroughly**: Look for existing utilities, similar bugs, related code
   - **Think systematically**: Consider data flow, error handling, edge cases
   - **Plan for testing**: How will you verify the fix works

5. **Approval Process**
   - Present the complete analysis document
   - **Show code reuse opportunities**: Note existing utilities that can help
   - **Highlight integration points**: Show how fix fits with existing architecture
   - Ask: "Does this analysis look correct? If so, we can proceed to implement the fix."
   - Incorporate feedback and revisions
   - Continue until explicit approval
   - **CRITICAL**: Do not proceed without explicit approval

## Analysis Guidelines

### Code Investigation
- Use search tools to find relevant code
- Understand existing error handling patterns
- Look for similar functionality that works correctly
- Check for recent changes that might have caused the issue

### Root Cause Identification
- Don't just fix symptoms - find the real cause
- Consider edge cases and error conditions
- Look for design issues vs implementation bugs
- Understand the intended behavior vs actual behavior

### Solution Design
- Prefer minimal, targeted fixes
- Reuse existing patterns and utilities
- Consider backwards compatibility
- Plan for future prevention of similar bugs

## Critical Rules
- **NEVER** proceed to the next phase without explicit user approval
- Accept only clear affirmative responses: "yes", "approved", "looks good", etc.
- If user provides feedback, make revisions and ask for approval again
- Continue revision cycle until explicit approval is received

## Next Phase
After approval, proceed to \`/bug-fix\`.
`;
}

export function getBugFixCommand(): string {
  return `# Bug Fix Command

Implement the fix for the analyzed bug.

## Usage
\`\`\`
/bug-fix [bug-name]
\`\`\`

## Phase Overview
**Your Role**: Implement the solution based on the approved analysis

This is Phase 3 of the bug fix workflow. Your goal is to implement the fix while following project conventions.

## Instructions

You are working on the fix implementation phase of the bug fix workflow.

1. **Prerequisites**
   - Ensure analysis.md exists and is approved
   - Load report.md and analysis.md for complete context
   - **Load steering documents**: 
     - Load .claude/steering/tech.md for technical patterns
     - Load .claude/steering/structure.md for project conventions
   - Understand the planned fix approach completely

2. **Implementation Process**
   1. **Follow the Implementation Plan**
      - Execute changes exactly as outlined in analysis.md
      - Make targeted, minimal changes
      - Follow existing code patterns and conventions

   2. **Code Changes**
      - Implement the fix following project standards
      - Add appropriate error handling
      - Include logging or debugging aids if needed
      - Update or add tests as specified

   3. **Quality Checks**
      - Verify fix addresses the root cause
      - Ensure no unintended side effects
      - Follow code style and conventions
      - Run tests and checks

3. **Implementation Guidelines**
   - **Follow steering documents**: Adhere to patterns in tech.md and conventions in structure.md
   - **Make minimal changes**: Fix only what's necessary
   - **Preserve existing behavior**: Don't break unrelated functionality
   - **Use existing patterns**: Leverage established code patterns and utilities
   - **Add appropriate tests**: Ensure the bug won't return

4. **Testing Requirements**
   - Test the specific bug scenario
   - Verify related functionality still works
   - Run existing test suite if available
   - Add regression tests for this bug

5. **Documentation Updates**
   - Update code comments if needed
   - Document any non-obvious changes
   - Update error messages if applicable

## Implementation Rules

### Code Quality
- Follow project coding standards
- Use existing utilities and patterns
- Add proper error handling
- Include meaningful comments for complex logic

### Testing Strategy
- Test the original bug reproduction steps
- Verify fix doesn't break related functionality
- Add tests to prevent regression
- Run full test suite if available

### Change Management
- Make atomic, focused changes
- Document the fix approach
- Preserve existing API contracts
- Consider backwards compatibility

## Completion Process

1. **Implement the Fix**
   - Make the necessary code changes
   - Follow the implementation plan from analysis.md
   - Ensure code follows project conventions

2. **Verify Implementation**
   - Test that the original bug is resolved
   - Verify no new issues introduced
   - Run relevant tests and checks

3. **Update Documentation**
   - Document the changes made
   - Update any relevant comments or docs

4. **Confirm Completion**
   - Present summary of changes made
   - Show test results confirming fix
   - Ask: "The fix has been implemented. Should we proceed to verification?"
   - **CRITICAL**: Wait for user approval before proceeding

## Critical Rules
- **ONLY** implement the fix outlined in the approved analysis
- **ALWAYS** test the fix thoroughly
- **NEVER** make changes beyond the planned fix scope
- **MUST** wait for user approval before proceeding to verification

## Next Phase
After approval, proceed to \`/bug-verify\`.
`;
}

export function getBugVerifyCommand(): string {
  return `# Bug Verify Command

Verify that the bug fix works correctly and doesn't introduce regressions.

## Usage
\`\`\`
/bug-verify [bug-name]
\`\`\`

## Phase Overview
**Your Role**: Thoroughly verify the fix works and document the results

This is Phase 4 (final) of the bug fix workflow. Your goal is to confirm the bug is resolved and the fix is safe.

## Instructions

You are working on the verification phase of the bug fix workflow.

1. **Prerequisites**
   - Ensure the fix has been implemented
   - Load report.md, analysis.md for context
   - Understand what was changed and why
   - Have the verification plan from analysis.md

2. **Verification Process**
   1. **Original Bug Testing**
      - Reproduce the original steps from report.md
      - Verify the bug no longer occurs
      - Test edge cases mentioned in the analysis

   2. **Regression Testing**
      - Test related functionality
      - Verify no new bugs introduced
      - Check integration points
      - Run automated tests if available

   3. **Code Quality Verification**
      - Review code changes for quality
      - Verify adherence to project standards
      - Check error handling is appropriate
      - Ensure tests are adequate

3. **Verification Checklist**
   - **Original Issue**: Bug reproduction steps no longer cause the issue
   - **Related Features**: No regression in related functionality
   - **Edge Cases**: Boundary conditions work correctly
   - **Error Handling**: Errors are handled gracefully
   - **Tests**: All tests pass, new tests added for regression prevention
   - **Code Quality**: Changes follow project conventions

4. **Create Verification Document**
   - **Template to Follow**: Use the exact structure from \`.claude/templates/bug-verification-template.md\`
   - **Read and follow**: Load the template and follow all sections precisely
   - Document all test results following the template structure

## Template Usage
- **Follow exact structure**: Use \`.claude/templates/bug-verification-template.md\` precisely
- **Include all sections**: Don't omit any required template sections
- **Complete checklist**: Follow the template's checklist format for thoroughness

5. **Final Approval**
   - Present complete verification results
   - Show that all checks pass
   - Ask: "The bug fix has been verified successfully. Is this bug resolved?"
   - Get final confirmation before closing

## Verification Guidelines

### Testing Approach
- Test the exact scenario from the bug report
- Verify fix works in different environments
- Check that related features still work
- Test error conditions and edge cases

### Quality Verification
- Code follows project standards
- Appropriate error handling added
- No security implications
- Performance not negatively impacted

### Documentation Check
- Code comments updated if needed
- Any relevant docs reflect changes
- Bug fix documented appropriately

## Completion Criteria

The bug fix is complete when:
- ✅ Original bug no longer occurs
- ✅ No regressions introduced
- ✅ All tests pass
- ✅ Code follows project standards
- ✅ Documentation is up to date
- ✅ User confirms resolution

## Critical Rules
- **THOROUGHLY** test the original bug scenario
- **VERIFY** no regressions in related functionality
- **DOCUMENT** all verification results
- **GET** final user approval before considering bug resolved

## Success Criteria
A successful bug fix includes:
- ✅ Root cause identified and addressed
- ✅ Minimal, targeted fix implemented
- ✅ Comprehensive verification completed
- ✅ No regressions introduced
- ✅ Appropriate tests added
- ✅ User confirms issue resolved
`;
}

export function getBugStatusCommand(): string {
  return `# Bug Status Command

Show current status of all bug fixes or a specific bug fix.

## Usage
\`\`\`
/bug-status [bug-name]
\`\`\`

## Instructions
Display the current status of bug fix workflows.

1. **If no bug-name provided:**
   - List all bugs in \`.claude/bugs/\` directory
   - Show current phase for each bug
   - Display completion status

2. **If bug-name provided:**
   - Show detailed status for that bug
   - Display current workflow phase
   - Show completed vs pending phases
   - List next recommended actions

3. **Status Information:**
   - Report: [Complete/In Progress/Pending]
   - Analysis: [Complete/In Progress/Pending]
   - Fix: [Complete/In Progress/Pending]
   - Verification: [Complete/In Progress/Pending]

4. **Output Format:**
   \`\`\`
   Bug: login-timeout
   Phase: Fix Implementation
   Progress: Report ✅ | Analysis ✅ | Fix 🔄 | Verification ⏳
   Status: Implementing fix for session timeout issue
   Next: Complete implementation and verify fix works
   \`\`\`

## Bug Fix Phases
- **Report**: Bug description and impact assessment
- **Analysis**: Root cause investigation and solution planning
- **Fix**: Implementation of the planned solution
- **Verification**: Testing and confirmation of resolution
- **Complete**: Bug fully resolved and verified
`;
}<|MERGE_RESOLUTION|>--- conflicted
+++ resolved
@@ -380,17 +380,6 @@
    - Check for lint/type errors
    - Ensure integration with existing code
 
-<<<<<<< HEAD
-5. **Completion**
-   - **CRITICAL**: Mark task as complete in tasks.md by changing [ ] to [x]
-   - Remove the \`_In Progress:\` marker from the completed task
-   - Find the next incomplete task ([ ]) and add \`_In Progress: Ready to start\` to it
-   - Update execution log with completion details
-   - Report which task is now marked as in progress
-   - Stop and wait for user review
-   - DO NOT automatically proceed to implement the next task
-   - Confirm task completion status to user
-=======
 6. **Task Completion Protocol**
 When completing any task during \`/spec-execute\`:
    1. **Update tasks.md**: Change task status from \`- [ ]\` to \`- [x]\`
@@ -412,7 +401,6 @@
 - **ALL** tasks must reference specific requirements using _Requirements: X.Y_ format
 - **ENSURE** traceability from requirements through design to implementation
 - **VALIDATE** implementations against referenced requirements
->>>>>>> b3388c20
 
 ## Task Selection
 If no task-id specified:
@@ -435,11 +423,9 @@
 ## Important Rules
 - Only execute ONE task at a time
 - **ALWAYS** mark completed tasks as [x] in tasks.md
-- **ALWAYS** remove \`_In Progress:\` from completed task and add it to the next incomplete task
 - Always stop after completing a task
 - Wait for user approval before continuing
 - Never skip tasks or jump ahead
-- Report which task is now in progress (if any)
 - Confirm task completion status to user
 
 ## Next Steps
