--- conflicted
+++ resolved
@@ -136,21 +136,11 @@
  * Format acceptance criteria with EARS keywords using syntax highlighting
  */
 function formatAcceptanceCriteria(criteria) {
-<<<<<<< HEAD
-  // Define EARS keywords
-=======
   // Define EARS keywords for old format
->>>>>>> b3388c20
   const earsKeywords = ['WHEN', 'THEN', 'IF', 'SHALL NOT', 'SHALL'];
   
   let formattedCriteria = criteria;
   
-<<<<<<< HEAD
-  // Replace EARS keywords with syntax highlighted spans
-  // Process SHALL NOT before SHALL to avoid partial matches
-  earsKeywords.forEach(keyword => {
-    const regex = new RegExp(`\\b(${keyword})\\b`, 'g');
-=======
   // First, handle new format with **GIVEN**, **WHEN**, **THEN**
   // Replace **KEYWORD** with styled spans
   formattedCriteria = formattedCriteria.replace(/\*\*(GIVEN|WHEN|THEN)\*\*/g, 
@@ -162,18 +152,14 @@
   earsKeywords.forEach(keyword => {
     // Only match if not already inside a span tag
     const regex = new RegExp(`(?<!<span[^>]*>)\\b(${keyword})\\b(?![^<]*<\/span>)`, 'g');
->>>>>>> b3388c20
     formattedCriteria = formattedCriteria.replace(regex, 
       `<span class="ears-keyword">$1</span>`
     );
   });
   
-<<<<<<< HEAD
-=======
   // Also handle other markdown bold formatting for better display
   formattedCriteria = formattedCriteria.replace(/\*\*([^*]+)\*\*/g, '<strong>$1</strong>');
   
->>>>>>> b3388c20
   return formattedCriteria;
 }
 
@@ -243,8 +229,6 @@
   },
   renderMarkdown,
   formatAcceptanceCriteria,
-<<<<<<< HEAD
-=======
   formatUserStory(story) {
     if (!story) return '';
     let formatted = story;
@@ -260,7 +244,6 @@
     
     return formatted;
   },
->>>>>>> b3388c20
   
   // Task management methods
   getCompletedTaskCount(spec) {
@@ -295,11 +278,7 @@
   },
   
   copyTaskCommand(specName, taskId, event) {
-<<<<<<< HEAD
-    const command = `/spec-exec ${specName} ${taskId}`;
-=======
     const command = `/spec-execute ${specName} ${taskId}`;
->>>>>>> b3388c20
     this.copyCommand.call(this, command, event);
   },
   
@@ -457,9 +436,6 @@
   getStatusLabel,
   copyCommand,
   renderMarkdown,
-<<<<<<< HEAD
-  formatAcceptanceCriteria
-=======
   formatAcceptanceCriteria,
   formatUserStory(story) {
     if (!story) return '';
@@ -476,5 +452,4 @@
     
     return formatted;
   }
->>>>>>> b3388c20
 };